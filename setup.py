# Copyright 2018-2023 Xanadu Quantum Technologies Inc.

# Licensed under the Apache License, Version 2.0 (the "License");
# you may not use this file except in compliance with the License.
# You may obtain a copy of the License at

#     http://www.apache.org/licenses/LICENSE-2.0

# Unless required by applicable law or agreed to in writing, software
# distributed under the License is distributed on an "AS IS" BASIS,
# WITHOUT WARRANTIES OR CONDITIONS OF ANY KIND, either express or implied.
# See the License for the specific language governing permissions and
# limitations under the License.
import os
import platform
import subprocess
import shutil
import sys
from pathlib import Path
from setuptools import setup, Extension, find_namespace_packages
from setuptools.command.build_ext import build_ext

default_backend = "lightning_qubit"
supported_backends = {"lightning_kokkos", "lightning_qubit"}
supported_backends.update({sb.replace("_", ".") for sb in supported_backends})


def get_backend():
    """Return backend.

    The backend is ``lightning_qubit`` by default.
    Allowed values are: "lightning_kokkos", "lightning_qubit".
    A dot can also be used instead of an underscore.
    If the environment variable ``PL_BACKEND`` is defined, its value is used.
    Otherwise, if the environment variable ``CMAKE_ARGS`` is defined and it
    contains the CMake option ``PL_BACKEND``, its value is used.
    Dots are replaced by underscores upon exiting.
    """
    backend = None
    if "PL_BACKEND" in os.environ:
        backend = os.environ.get("PL_BACKEND", default_backend)
        backend = backend.replace(".", "_")
    if "CMAKE_ARGS" in os.environ:
        cmake_args = os.environ["CMAKE_ARGS"].split(" ")
        arg = [x for x in cmake_args if "PL_BACKEND" in x]
        if not arg and backend is not None:
            cmake_backend = backend
        else:
            cmake_backend = arg[0].split("=")[1].replace(".", "_") if arg else default_backend
        if backend is not None and backend != cmake_backend:
            raise ValueError(
                f"Backends {backend} and {cmake_backend} specified by PL_BACKEND and CMAKE_ARGS respectively do not match."
            )
        backend = cmake_backend
    if backend is None:
        backend = default_backend
    if backend not in supported_backends:
        raise ValueError(f"Invalid backend {backend}.")
    return backend


backend = get_backend()
device_name = backend.replace("_", ".")


class CMakeExtension(Extension):
    def __init__(self, name, sourcedir=""):
        Extension.__init__(self, name, sources=[])
        self.sourcedir = Path(sourcedir).absolute()


class CMakeBuild(build_ext):
    """
    This class is built upon https://github.com/diegoferigo/cmake-build-extension/blob/master/src/cmake_build_extension/build_extension.py and https://github.com/pybind/cmake_example/blob/master/setup.py
    """

    user_options = build_ext.user_options + [("define=", "D", "Define variables for CMake")]

    def initialize_options(self):
        super().initialize_options()
        self.define = None
        self.verbosity = ""

    def finalize_options(self):
        # Parse the custom CMake options and store them in a new attribute
        defines = [] if self.define is None else self.define.split(";")
        self.cmake_defines = [f"-D{define}" for define in defines]
        if self.verbosity != "":
            self.verbosity = "--verbose"

        super().finalize_options()

    def build_extension(self, ext: CMakeExtension):
        extdir = str(Path(self.get_ext_fullpath(ext.name)).parent.absolute())
        debug = int(os.environ.get("DEBUG", 0)) if self.debug is None else self.debug
        build_type = "Debug" if debug else "RelWithDebInfo"
        ninja_path = str(shutil.which("ninja"))

        build_args = ["--config", "Debug"] if debug else ["--config", "RelWithDebInfo"]
        configure_args = [
            f"-DCMAKE_LIBRARY_OUTPUT_DIRECTORY={extdir}",
            f"-DCMAKE_BUILD_TYPE={build_type}",  # not used on MSVC, but no harm
            "-DENABLE_WARNINGS=OFF",  # Ignore warnings
        ]
        configure_args += (
            [f"-DPYTHON_EXECUTABLE={sys.executable}"]
            if platform.system() == "Linux"
            else [f"-DPython_EXECUTABLE={sys.executable}"]
        )

        if platform.system() == "Windows":
            # As Ninja does not support long path for windows yet:
            #  (https://github.com/ninja-build/ninja/pull/2056)
            configure_args += [
                "-T clangcl",
            ]
        elif ninja_path:
            configure_args += [
                "-GNinja",
                f"-DCMAKE_MAKE_PROGRAM={ninja_path}",
            ]

        configure_args += [f"-DPL_BACKEND={backend}"]
        configure_args += self.cmake_defines

        # Add more platform dependent options
        if platform.system() == "Darwin":
            clang_path = Path(shutil.which("clang++")).parent.parent
            configure_args += [
                f"-DCMAKE_CXX_COMPILER={clang_path}/bin/clang++",
                f"-DCMAKE_LINKER={clang_path}/bin/lld",
            ]
            if shutil.which("brew"):
                libomp_path = subprocess.run(
                    "brew --prefix libomp".split(" "),
                    check=False,
                    capture_output=True,
                    text=True,
                ).stdout.strip()
                if not Path(libomp_path).exists():
                    libomp_path = ""
                configure_args += (
                    [f"-DOpenMP_ROOT={libomp_path}/"] if libomp_path else ["-DENABLE_OPENMP=OFF"]
                )
        elif platform.system() == "Windows":
            configure_args += ["-DENABLE_OPENMP=OFF", "-DENABLE_BLAS=OFF"]
        elif platform.system() not in ["Linux"]:
            raise RuntimeError(f"Unsupported '{platform.system()}' platform")

        if not Path(self.build_temp).exists():
            os.makedirs(self.build_temp)

        if "CMAKE_ARGS" in os.environ:
            configure_args += os.environ["CMAKE_ARGS"].split(" ")

        subprocess.check_call(
            ["cmake", str(ext.sourcedir)] + configure_args,
            cwd=self.build_temp,
            env=os.environ,
        )
        subprocess.check_call(
            ["cmake", "--build", ".", "--verbose"] + build_args,
            cwd=self.build_temp,
            env=os.environ,
        )

with open(os.path.join("pennylane_lightning", "core", "_version.py"), encoding="utf-8") as f:
    version = f.readlines()[-1].split()[-1].strip("\"'")

with open("README.md", encoding="utf-8") as f:
    readme = f.read()

requirements = [
<<<<<<< HEAD
    "pennylane>=0.30",
=======
    "pennylane @ git+https://github.com/PennyLaneAI/pennylane.git@feature/lightning_ready#egg=pennylane",
>>>>>>> 0e9df93e
]

suffix = backend.replace("lightning_", "")
suffix = suffix[0].upper() + suffix[1:]

pennylane_plugins = [device_name + " = pennylane_lightning." + backend + ":Lightning" + suffix]

info = {
    "name": f"PennyLane_Lightning_{suffix}",
    "version": version,
    "maintainer": "Xanadu Inc.",
    "maintainer_email": "software@xanadu.ai",
    "url": "https://github.com/XanaduAI/pennylane-lightning",
    "license": "Apache License 2.0",
    "packages": find_namespace_packages(include=['pennylane_lightning.core',
                                                 'pennylane_lightning.'+backend]),
    "package_data": {
        'pennylane_lightning.core': [
            os.path.join("src", "*"),
            os.path.join("src", "**", "*"),
        ]
    },
    "include_package_data": True,
    "entry_points": {"pennylane.plugins": pennylane_plugins},
    "description": "PennyLane-Lightning plugin",
    "long_description": readme,
    "long_description_content_type": "text/markdown",
    "install_requires": requirements,
    "ext_modules": []
    if os.environ.get("SKIP_COMPILATION", False)
    else [CMakeExtension(f"{backend}_ops")],
    "cmdclass": {"build_ext": CMakeBuild},
    "ext_package": "pennylane_lightning",
}

classifiers = [
    "Development Status :: 4 - Beta",
    "Environment :: Console",
    "Intended Audience :: Science/Research",
    "License :: OSI Approved :: Apache Software License",
    "Natural Language :: English",
    "Operating System :: POSIX",
    "Operating System :: MacOS :: MacOS X",
    "Operating System :: POSIX :: Linux",
    "Operating System :: Microsoft :: Windows",
    "Programming Language :: Python",
    "Programming Language :: Python :: 3",
    "Programming Language :: Python :: 3.9",
    "Programming Language :: Python :: 3.10",
    "Programming Language :: Python :: 3.11",
    "Programming Language :: Python :: 3 :: Only",
    "Topic :: Scientific/Engineering :: Physics",
]

setup(classifiers=classifiers, **(info))<|MERGE_RESOLUTION|>--- conflicted
+++ resolved
@@ -171,11 +171,7 @@
     readme = f.read()
 
 requirements = [
-<<<<<<< HEAD
-    "pennylane>=0.30",
-=======
     "pennylane @ git+https://github.com/PennyLaneAI/pennylane.git@feature/lightning_ready#egg=pennylane",
->>>>>>> 0e9df93e
 ]
 
 suffix = backend.replace("lightning_", "")
