--- conflicted
+++ resolved
@@ -227,13 +227,9 @@
     strategy:
       matrix:
         os: [ubuntu-22.04]
-        pl_backend: ["lightning_qubit"]
         exec_model: ${{ fromJson(needs.build_and_cache_Kokkos.outputs.exec_model) }}
         kokkos_version: ${{ fromJson(needs.build_and_cache_Kokkos.outputs.kokkos_version) }}
-<<<<<<< HEAD
-=======
-        PL_BACKEND: ["lightning_qubit"]
->>>>>>> 234eed0f
+        pl_backend: ["lightning_qubit"]
 
     name: C++ tests (Kokkos)
     runs-on: ${{ matrix.os }}
