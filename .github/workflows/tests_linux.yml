--- conflicted
+++ resolved
@@ -99,12 +99,8 @@
       - name: Install backend device
         run: |
           cd main
-<<<<<<< HEAD
           pip uninstall -y pennylane-lightning
-          CMAKE_ARGS="-DPL_BACKEND=${{ matrix.pl_backend }} -DENABLE_KOKKOS=OFF -DENABLE_PYTHON=ON -DCMAKE_CXX_COMPILER=$(which g++-$GCC_VERSION)" \
-=======
           CMAKE_ARGS="-DPL_BACKEND=${{ matrix.pl_backend }} -DENABLE_PYTHON=ON -DCMAKE_CXX_COMPILER=$(which g++-$GCC_VERSION)" \
->>>>>>> 434708f2
           pip install -e . -vv
 
       - name: Run PennyLane-Lightning unit tests
@@ -204,12 +200,8 @@
       - name: Install backend device
         run: |
           cd main
-<<<<<<< HEAD
           pip uninstall -y pennylane-lightning
-          CMAKE_ARGS="-DPL_BACKEND=${{ matrix.pl_backend }} -DENABLE_BLAS=ON -DENABLE_KOKKOS=OFF -DENABLE_PYTHON=ON -DCMAKE_CXX_COMPILER=$(which g++-$GCC_VERSION)" \
-=======
           CMAKE_ARGS="-DPL_BACKEND=${{ matrix.pl_backend }} -DENABLE_BLAS=ON -DENABLE_PYTHON=ON -DCMAKE_CXX_COMPILER=$(which g++-$GCC_VERSION)" \
->>>>>>> 434708f2
           pip install -e . -vv
 
       - name: Run PennyLane-Lightning unit tests
@@ -297,18 +289,12 @@
     strategy:
       matrix:
         os: [ubuntu-22.04]
-<<<<<<< HEAD
-        pl_backend: ["lightning_kokkos", "lightning_qubit", "all"]
+        pl_backend: ["lightning_kokkos", "all"]
         exec_model: ${{ fromJson(needs.build_and_cache_Kokkos.outputs.exec_model) }}
         kokkos_version: ${{ fromJson(needs.build_and_cache_Kokkos.outputs.kokkos_version) }}
         exclude:
-          - pl_backend: ["lightning_qubit", "all"]
+          - pl_backend: ["all"]
             exec_model: OPENMP
-=======
-        pl_backend: ["lightning_kokkos"]
-        exec_model: ${{ fromJson(needs.build_and_cache_Kokkos.outputs.exec_model) }}
-        kokkos_version: ${{ fromJson(needs.build_and_cache_Kokkos.outputs.kokkos_version) }}
->>>>>>> 434708f2
 
     name: Python tests with Kokkos
     runs-on: ${{ matrix.os }}
@@ -357,12 +343,8 @@
         if: ${{ matrix.pl_backend != 'all'}}
         run: |
           cd main
-<<<<<<< HEAD
           pip uninstall -y pennylane-lightning
-          CMAKE_ARGS="-DPL_BACKEND=${{ matrix.pl_backend }} -DCMAKE_PREFIX_PATH=${{ github.workspace }}/Kokkos -DENABLE_KOKKOS=ON -DENABLE_PYTHON=ON -DCMAKE_CXX_COMPILER=$(which g++-$GCC_VERSION)" \
-=======
           CMAKE_ARGS="-DPL_BACKEND=${{ matrix.pl_backend }} -DCMAKE_PREFIX_PATH=${{ github.workspace }}/Kokkos -DENABLE_PYTHON=ON -DCMAKE_CXX_COMPILER=$(which g++-$GCC_VERSION)" \
->>>>>>> 434708f2
           pip install -e . -vv
 
       - name: Run PennyLane-Lightning unit tests
@@ -383,7 +365,6 @@
           CMAKE_ARGS="-DPL_BACKEND="lightning_qubit" -DCMAKE_PREFIX_PATH=${{ github.workspace }}/Kokkos -DENABLE_KOKKOS=ON -DENABLE_PYTHON=ON -DCMAKE_CXX_COMPILER=$(which g++-$GCC_VERSION)" \
           pip install -e . -vv
           rm -rf build
-          pip uninstall -y pennylane-lightning
           CMAKE_ARGS="-DPL_BACKEND="lightning_kokkos" -DCMAKE_PREFIX_PATH=${{ github.workspace }}/Kokkos -DENABLE_KOKKOS=ON -DENABLE_PYTHON=ON -DCMAKE_CXX_COMPILER=$(which g++-$GCC_VERSION)" \
           pip install -e . -vv
 
@@ -401,145 +382,4 @@
         uses: actions/upload-artifact@v3
         with:
           name: ubuntu-codecov-results-python
-<<<<<<< HEAD
-          path: ./main/coverage-${{ github.job }}.xml
-
-  cpptestswithKokkosAndOpenBLAS:
-    needs: [build_and_cache_Kokkos]
-    strategy:
-      matrix:
-        os: [ubuntu-22.04]
-        pl_backend: ["lightning_qubit"]
-        exec_model: ${{ fromJson(needs.build_and_cache_Kokkos.outputs.exec_model) }}
-        kokkos_version: ${{ fromJson(needs.build_and_cache_Kokkos.outputs.kokkos_version) }}
-        exclude:
-          - exec_model: OPENMP
-
-    name: C++ tests (OpenBLAS, Kokkos and Kokkos Kernels)
-    runs-on: ${{ matrix.os }}
-
-    steps:
-      - uses: actions/setup-python@v4
-        name: Install Python
-        with:
-          python-version: '3.9'
-
-      - name: Checkout PennyLane-Lightning
-        uses: actions/checkout@v3
-        with:
-          fetch-depth: 2
-
-      - name: Restoring cached dependencies
-        id: kokkos-cache
-        uses: actions/cache@v3
-        with:
-          path: ${{ github.workspace}}/Kokkos_install/${{ matrix.exec_model }}
-          key: ${{ matrix.os }}-kokkos${{ matrix.kokkos_version }}-${{ matrix.exec_model }}
-
-      - name: Copy cached libraries
-        run: |
-          mkdir Kokkos/
-          cp -rf ${{ github.workspace}}/Kokkos_install/${{ matrix.exec_model }}/* Kokkos/
-
-      - name: Install dependencies
-        run: sudo apt-get update && sudo apt-get -y -q install cmake gcc-$GCC_VERSION  g++-$GCC_VERSION  libopenblas-dev ninja-build gcovr lcov
-
-      - name: Build and run unit tests
-        run: |
-            cmake . -BBuild -G Ninja \
-              -DCMAKE_BUILD_TYPE=RelWithDebInfo \
-              -DENABLE_BLAS=ON \
-              -DENABLE_KOKKOS=ON \
-              -DENABLE_PYTHON=OFF \
-              -DCMAKE_PREFIX_PATH=${{ github.workspace }}/Kokkos \
-              -DBUILD_TESTS=ON \
-              -DPL_BACKEND=${{ matrix.pl_backend }} \
-              -DCMAKE_CXX_COMPILER=$(which g++-$GCC_VERSION)
-            cmake --build ./Build
-            cd ./Build
-            mkdir -p ./tests/results
-            for file in *runner ; do ./$file --order lex --reporter junit --out ./tests/results/report_$file.xml; done;
-
-      - name: Upload test results
-        uses: actions/upload-artifact@v3
-        if: always()
-        with:
-          name: ubuntu-tests-reports-${{ github.job }}-${{ matrix.pl_backend }}
-          path: ./Build/tests/results/
-
-  pythontestswithKokkosAndOpenBLAS:
-    needs: [build_and_cache_Kokkos]
-    strategy:
-      matrix:
-        os: [ubuntu-22.04]
-        pl_backend: ["lightning_qubit"]
-        exec_model: ${{ fromJson(needs.build_and_cache_Kokkos.outputs.exec_model) }}
-        kokkos_version: ${{ fromJson(needs.build_and_cache_Kokkos.outputs.kokkos_version) }}
-        exclude:
-          - exec_model: OPENMP
-
-    name: Python tests with OpenBLAS, Kokkos and Kokkos Kernels
-    runs-on: ${{ matrix.os }}
-
-    steps:
-      - name: Checkout PennyLane-Lightning
-        uses: actions/checkout@v3
-        with:
-          path: main
-          fetch-depth: 2
-
-      - uses: actions/setup-python@v4
-        name: Install Python
-        with:
-          python-version: '3.9'
-
-      - name: Restoring cached dependencies
-        id: kokkos-cache
-        uses: actions/cache@v3
-        with:
-          path: ${{ github.workspace}}/Kokkos_install/${{ matrix.exec_model }}
-          key: ${{ matrix.os }}-kokkos${{ matrix.kokkos_version }}-${{ matrix.exec_model }}
-
-      - name: Copy cached libraries
-        run: |
-          mkdir Kokkos/
-          cp -rf ${{ github.workspace}}/Kokkos_install/${{ matrix.exec_model }}/* Kokkos/
-          pwd
-
-      - name: Install dependencies
-        run: sudo apt-get update && sudo apt-get -y -q install cmake gcc-$GCC_VERSION  g++-$GCC_VERSION  libopenblas-dev
-
-      - name: Get required Python packages
-        run: |
-          cd main
-          python -m pip install --upgrade pip
-          pip install -r requirements-dev.txt
-
-      - name: Install ML libraries for interfaces
-        run: |
-          pip install --upgrade torch==$TORCH_VERSION -f https://download.pytorch.org/whl/cpu/torch_stable.html
-          pip install --upgrade "jax[cpu]"  # This also installs jaxlib
-          pip install --upgrade tensorflow~=$TF_VERSION keras~=$TF_VERSION
-
-      - name: Install backend device
-        run: |
-          cd main
-          pip uninstall -y pennylane-lightning
-          CMAKE_ARGS="-DPL_BACKEND=${{ matrix.pl_backend }} -DCMAKE_PREFIX_PATH=${{ github.workspace }}/Kokkos -DENABLE_BLAS=ON -DENABLE_KOKKOS=ON -DENABLE_PYTHON=ON -DCMAKE_CXX_COMPILER=$(which g++-$GCC_VERSION)" \
-          pip install -e . -vv
-
-      - name: Run PennyLane-Lightning unit tests
-        run: |
-          cd main/
-          python -m pytest tests/ $COVERAGE_FLAGS
-          pl-device-test --device lightning.qubit --skip-ops --shots=20000 $COVERAGE_FLAGS --cov-append
-          pl-device-test --device lightning.qubit --shots=None --skip-ops $COVERAGE_FLAGS --cov-append
-          mv coverage.xml coverage-${{ github.job }}.xml
-
-      - name: Upload code coverage results
-        uses: actions/upload-artifact@v3
-        with:
-          name: ubuntu-codecov-results-python
-=======
->>>>>>> 434708f2
           path: ./main/coverage-${{ github.job }}.xml