cmake_minimum_required(VERSION 3.20)

set(LOGO [=[
░█░░░▀█▀░█▀▀░█░█░▀█▀░█▀█░▀█▀░█▀█░█▀▀░
░█░░░░█░░█░█░█▀█░░█░░█░█░░█░░█░█░█░█░
░▀▀▀░▀▀▀░▀▀▀░▀░▀░░▀░░▀░▀░▀▀▀░▀░▀░▀▀▀░
]=])
message(${LOGO})

set(CMAKE_OSX_DEPLOYMENT_TARGET "11" CACHE STRING "Minimum OS X deployment version")

set(CMAKE_CXX_STANDARD 20) # At least C++20 is required

project(pennylane_lightning
    DESCRIPTION "C++ suite of state-vector simulators bindings for PennyLane. "
    LANGUAGES CXX
)

# Read and set pennylane_lightning version
function(set_pennylane_lightning_version VERSION_FILE_PATH)
    file(STRINGS ${VERSION_FILE_PATH} VERSION_FILE_STR)
    foreach (LINE IN LISTS VERSION_FILE_STR)
    if("${LINE}" MATCHES "__version__.*")
        set(VERSION_LINE_STR "${LINE}")
    endif()
    endforeach()

    string(REGEX REPLACE "__version__ = \"(.*)\"" "\\1" VERSION_STRING ${VERSION_LINE_STR})
    set(VERSION_STRING ${VERSION_STRING} PARENT_SCOPE)
endfunction()

set_pennylane_lightning_version(${PROJECT_SOURCE_DIR}/pennylane_lightning/_version.py)

message(STATUS "pennylane_lightning version ${VERSION_STRING}")
set(PROJECT_VERSION ${VERSION_STRING})

if(NOT CMAKE_BUILD_TYPE)
    set(CMAKE_BUILD_TYPE RelWithDebInfo)
endif()

# Clang-tidy
option(ENABLE_CLANG_TIDY "Enable clang-tidy build checks" OFF)

# Compile options
option(ENABLE_COVERAGE "Enable code coverage" OFF)
option(ENABLE_WARNINGS "Enable warnings" ON)
option(ENABLE_NATIVE "Enable native CPU build tuning" OFF)
option(ENABLE_OPENMP "Enable OpenMP" ON)
option(ENABLE_PYTHON "Enable compilation of the Python module" ON)

# Other build options
option(BUILD_TESTS "Build cpp tests" OFF)
option(BUILD_BENCHMARKS "Enable cpp benchmarks" OFF)

# Backend
set(PL_BACKEND "lightning_qubit" CACHE STRING "PennyLane Lightning backend")

# Process compile options
list(APPEND CMAKE_MODULE_PATH "${CMAKE_CURRENT_SOURCE_DIR}/cmake")
include("${CMAKE_CURRENT_SOURCE_DIR}/cmake/process_options.cmake")

set(CMAKE_POLICY_DEFAULT_CMP0127 NEW) # To suppress pybind11 CMP0127 warning
# Add pybind11
include(FetchContent)

if(ENABLE_PYTHON)
    find_package(Python COMPONENTS Interpreter Development)
    FetchContent_Declare(pybind11
                        GIT_REPOSITORY https://github.com/pybind/pybind11.git
                        GIT_TAG        v2.10.1
    )
    FetchContent_MakeAvailable(pybind11)
endif()

set (CMAKE_RUNTIME_OUTPUT_DIRECTORY ${CMAKE_BINARY_DIR})

# All CMakeLists.txt in subdirectories use pennylane_lightning_compile_options and pennylane_lightning_external_libs
add_subdirectory(pennylane_lightning/src)

#####################################################
# Maintain for dependent external package development
#####################################################
add_library(pennylane_lightning INTERFACE)

target_include_directories(pennylane_lightning  INTERFACE "$<INSTALL_INTERFACE:${PROJECT_SOURCE_DIR}/pennylane_lightning/src;include>")

if(ENABLE_PYTHON)
    message(STATUS "ENABLE_PYTHON is ON.")
<<<<<<< HEAD
    pybind11_add_module(pennylane_lightning_ops "pennylane_lightning/src/bindings/Bindings.cpp")

    target_link_libraries(pennylane_lightning_ops PRIVATE   lightning_compile_options
                                                            lightning_external_libs
                                                            )

    target_link_libraries(pennylane_lightning_ops PRIVATE   lightning_observables
                                                            lightning_utils
                                                            )

    target_link_libraries(pennylane_lightning_ops PRIVATE   ${PL_BACKEND} #simulator
                                                            "${PL_BACKEND}_observables"
                                                            "${PL_BACKEND}_bindings"
                                                      )
=======
    pybind11_add_module(lightning_qubit_ops "pennylane_lightning/src/bindings/Bindings.cpp")

    target_link_libraries(lightning_qubit_ops PRIVATE lightning_compile_options
                                                      lightning_external_libs
                                                      lightning_utils
                                                      )

    set_target_properties(lightning_qubit_ops PROPERTIES CXX_VISIBILITY_PRESET hidden)
>>>>>>> ebc8adaf

    set_target_properties(pennylane_lightning_ops PROPERTIES CXX_VISIBILITY_PRESET hidden)

    target_compile_definitions(pennylane_lightning_ops PRIVATE VERSION_INFO=${VERSION_STRING})
endif()

install(TARGETS pennylane_lightning
        RUNTIME DESTINATION bin
        LIBRARY DESTINATION lib
        ARCHIVE DESTINATION lib
        INCLUDES DESTINATION include
        PUBLIC_HEADER DESTINATION include
)

install(DIRECTORY
    ${PROJECT_SOURCE_DIR}/pennylane_lightning/src
    DESTINATION include/pennylane_lightning
)

if (BUILD_TESTS)
    enable_testing()
endif()<|MERGE_RESOLUTION|>--- conflicted
+++ resolved
@@ -86,7 +86,6 @@
 
 if(ENABLE_PYTHON)
     message(STATUS "ENABLE_PYTHON is ON.")
-<<<<<<< HEAD
     pybind11_add_module(pennylane_lightning_ops "pennylane_lightning/src/bindings/Bindings.cpp")
 
     target_link_libraries(pennylane_lightning_ops PRIVATE   lightning_compile_options
@@ -101,16 +100,11 @@
                                                             "${PL_BACKEND}_observables"
                                                             "${PL_BACKEND}_bindings"
                                                       )
-=======
-    pybind11_add_module(lightning_qubit_ops "pennylane_lightning/src/bindings/Bindings.cpp")
 
-    target_link_libraries(lightning_qubit_ops PRIVATE lightning_compile_options
-                                                      lightning_external_libs
-                                                      lightning_utils
-                                                      )
+    set_target_properties(pennylane_lightning_ops PROPERTIES CXX_VISIBILITY_PRESET hidden)
 
-    set_target_properties(lightning_qubit_ops PROPERTIES CXX_VISIBILITY_PRESET hidden)
->>>>>>> ebc8adaf
+    target_compile_definitions(pennylane_lightning_ops PRIVATE VERSION_INFO=${VERSION_STRING})
+endif()
 
     set_target_properties(pennylane_lightning_ops PROPERTIES CXX_VISIBILITY_PRESET hidden)
 
