--- conflicted
+++ resolved
@@ -72,13 +72,9 @@
 ###############################################################################
 # Include subdirectories
 ###############################################################################
-<<<<<<< HEAD
 set(COMPONENT_SUBDIRS   bindings
                         gates
-=======
-set(COMPONENT_SUBDIRS   gates
                         measurements
->>>>>>> c396f44e
                         observables
                         utils
                         )
