--- conflicted
+++ resolved
@@ -11,11 +11,8 @@
 // WITHOUT WARRANTIES OR CONDITIONS OF ANY KIND, either express or implied.
 // See the License for the specific language governing permissions and
 // limitations under the License.
-<<<<<<< HEAD
 #include <ranges>
 
-=======
->>>>>>> 3c0c1ba1
 #include "GateIndices.hpp"
 #include "ConstantUtil.hpp"
 #include "Util.hpp" // exp2, maxDecimalForQubit
