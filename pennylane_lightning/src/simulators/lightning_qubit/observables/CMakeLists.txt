--- conflicted
+++ resolved
@@ -16,11 +16,7 @@
                                                             lightning_observables
                                                             lightning_qubit
                                                             )
-<<<<<<< HEAD
-
 set_property(TARGET lightning_qubit_observables PROPERTY POSITION_INDEPENDENT_CODE ON)
-=======
->>>>>>> c396f44e
 
 if (BUILD_TESTS)
     enable_testing()
