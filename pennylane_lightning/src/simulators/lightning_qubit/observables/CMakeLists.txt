cmake_minimum_required(VERSION 3.20)

project(lightning_qubit_observables LANGUAGES CXX)

set(OBSERVABLES_FILES ObservablesLQubit.cpp CACHE INTERNAL "" FORCE)
add_library(lightning_qubit_observables STATIC ${OBSERVABLES_FILES})

target_include_directories(lightning_qubit_observables INTERFACE ${CMAKE_CURRENT_SOURCE_DIR})
target_link_libraries(lightning_qubit_observables PRIVATE   lightning_compile_options
                                                            lightning_external_libs
                                                            )

target_link_libraries(lightning_qubit_observables PUBLIC    lightning_utils
                                                            lightning_qubit_utils
                                                            lightning_qubit_gates
                                                            lightning_observables
                                                            lightning_qubit
                                                            )
<<<<<<< HEAD
set_property(TARGET lightning_qubit_observables PROPERTY POSITION_INDEPENDENT_CODE ON)
=======
>>>>>>> 8b83db3d

if (BUILD_TESTS)
    enable_testing()
    add_subdirectory("tests")
endif()<|MERGE_RESOLUTION|>--- conflicted
+++ resolved
@@ -16,10 +16,8 @@
                                                             lightning_observables
                                                             lightning_qubit
                                                             )
-<<<<<<< HEAD
+
 set_property(TARGET lightning_qubit_observables PROPERTY POSITION_INDEPENDENT_CODE ON)
-=======
->>>>>>> 8b83db3d
 
 if (BUILD_TESTS)
     enable_testing()
