// Copyright 2018-2023 Xanadu Quantum Technologies Inc.

// Licensed under the Apache License, Version 2.0 (the "License");
// you may not use this file except in compliance with the License.
// You may obtain a copy of the License at

//     http://www.apache.org/licenses/LICENSE-2.0

// Unless required by applicable law or agreed to in writing, software
// distributed under the License is distributed on an "AS IS" BASIS,
// WITHOUT WARRANTIES OR CONDITIONS OF ANY KIND, either express or implied.
// See the License for the specific language governing permissions and
// limitations under the License.

/**
 * @file
 * Defines helper methods for PennyLane Lightning.
 */
#pragma once

#include "CPUMemoryModel.hpp" // getBestAllocator
#include "Error.hpp"          // PL_ABORT
#include "Memory.hpp"         // AlignedAllocator
#include "TypeTraits.hpp"
#include "Util.hpp" // INVSQRT2

#include <catch2/catch.hpp>
#include <complex>
#include <random>
#include <string>
#include <vector>

namespace Pennylane::Util {
template <class T, class Alloc = std::allocator<T>> struct PLApprox {
    const std::vector<T, Alloc> &comp_;

    explicit PLApprox(const std::vector<T, Alloc> &comp) : comp_{comp} {}

    Util::remove_complex_t<T> margin_{};
    Util::remove_complex_t<T> epsilon_ =
        std::numeric_limits<float>::epsilon() * 100;

    template <class AllocA>
    [[nodiscard]] bool compare(const std::vector<T, AllocA> &lhs) const {
        if (lhs.size() != comp_.size()) {
            return false;
        }

        for (size_t i = 0; i < lhs.size(); i++) {
            if constexpr (Util::is_complex_v<T>) {
                if (lhs[i].real() != Approx(comp_[i].real())
                                         .epsilon(epsilon_)
                                         .margin(margin_) ||
                    lhs[i].imag() != Approx(comp_[i].imag())
                                         .epsilon(epsilon_)
                                         .margin(margin_)) {
                    return false;
                }
            } else {
                if (lhs[i] !=
                    Approx(comp_[i]).epsilon(epsilon_).margin(margin_)) {
                    return false;
                }
            }
        }
        return true;
    }

    [[nodiscard]] std::string describe() const {
        std::ostringstream ss;
        ss << "is Approx to {";
        for (const auto &elem : comp_) {
            ss << elem << ", ";
        }
        ss << "}" << std::endl;
        return ss.str();
    }

    PLApprox &epsilon(Util::remove_complex_t<T> eps) {
        epsilon_ = eps;
        return *this;
    }
    PLApprox &margin(Util::remove_complex_t<T> m) {
        margin_ = m;
        return *this;
    }
};

/**
 * @brief Simple helper for PLApprox for the cases when the class template
 * deduction does not work well.
 */
template <typename T, class Alloc>
PLApprox<T, Alloc> approx(const std::vector<T, Alloc> &vec) {
    return PLApprox<T, Alloc>(vec);
}

template <typename T, class Alloc>
std::ostream &operator<<(std::ostream &os, const PLApprox<T, Alloc> &approx) {
    os << approx.describe();
    return os;
}
template <class T, class AllocA, class AllocB>
bool operator==(const std::vector<T, AllocA> &lhs,
                const PLApprox<T, AllocB> &rhs) {
    return rhs.compare(lhs);
}
template <class T, class AllocA, class AllocB>
bool operator!=(const std::vector<T, AllocA> &lhs,
                const PLApprox<T, AllocB> &rhs) {
    return !rhs.compare(lhs);
}

template <class PrecisionT> struct PLApproxComplex {
    const std::complex<PrecisionT> comp_;

    explicit PLApproxComplex(const std::complex<PrecisionT> &comp)
        : comp_{comp} {}

    PrecisionT margin_{};
    PrecisionT epsilon_ = std::numeric_limits<float>::epsilon() * 100;

    [[nodiscard]] bool compare(const std::complex<PrecisionT> &lhs) const {
        return (lhs.real() ==
                Approx(comp_.real()).epsilon(epsilon_).margin(margin_)) &&
               (lhs.imag() ==
                Approx(comp_.imag()).epsilon(epsilon_).margin(margin_));
    }
    [[nodiscard]] std::string describe() const {
        std::ostringstream ss;
        ss << "is Approx to " << comp_;
        return ss.str();
    }
    PLApproxComplex &epsilon(PrecisionT eps) {
        epsilon_ = eps;
        return *this;
    }
    PLApproxComplex &margin(PrecisionT m) {
        margin_ = m;
        return *this;
    }
};

template <class T>
bool operator==(const std::complex<T> &lhs, const PLApproxComplex<T> &rhs) {
    return rhs.compare(lhs);
}
template <class T>
bool operator!=(const std::complex<T> &lhs, const PLApproxComplex<T> &rhs) {
    return !rhs.compare(lhs);
}

template <typename T> PLApproxComplex<T> approx(const std::complex<T> &val) {
    return PLApproxComplex<T>{val};
}

template <typename T>
std::ostream &operator<<(std::ostream &os, const PLApproxComplex<T> &approx) {
    os << approx.describe();
    return os;
}
<<<<<<< HEAD

/**
 * @brief Utility function to compare complex statevector data.
 *
 * @tparam Data_t Floating point data-type.
 * @param data1 StateVector data 1.
 * @param data2 StateVector data 2.
 * @return true Data are approximately equal.
 * @return false Data are not approximately equal.
 */
template <class Data_t, class AllocA, class AllocB>
inline bool
isApproxEqual(const std::vector<Data_t, AllocA> &data1,
              const std::vector<Data_t, AllocB> &data2,
              const typename Data_t::value_type eps =
                  std::numeric_limits<typename Data_t::value_type>::epsilon() *
                  100) {
    return data1 == PLApprox<Data_t, AllocB>(data2).epsilon(eps);
}

/**
 * @brief Utility function to compare complex statevector data.
 *
 * @tparam Data_t Floating point data-type.
 * @param data1 StateVector data 1.
 * @param data2 StateVector data 2.
 * @return true Data are approximately equal.
 * @return false Data are not approximately equal.
 */
template <class Data_t>
inline bool
isApproxEqual(const Data_t &data1, const Data_t &data2,
              typename Data_t::value_type eps =
                  std::numeric_limits<typename Data_t::value_type>::epsilon() *
                  100) {
    return !(data1.real() != Approx(data2.real()).epsilon(eps) ||
             data1.imag() != Approx(data2.imag()).epsilon(eps));
}

/**
 * @brief Utility function to compare complex statevector data.
 *
 * @tparam Data_t Floating point data-type.
 * @param data1 StateVector data array pointer 1.
 * @param length1 StateVector data array pointer 1.
 * @param data2 StateVector data array pointer 2.
 * @param length2 StateVector data array pointer 1.
 * @return true Data are approximately equal.
 * @return false Data are not approximately equal.
 */
template <class Data_t>
inline bool
isApproxEqual(const Data_t *data1, const size_t length1, const Data_t *data2,
              const size_t length2,
              typename Data_t::value_type eps =
                  std::numeric_limits<typename Data_t::value_type>::epsilon() *
                  100) {
    if (data1 == data2) {
        return true;
    }

    if (length1 != length2) {
        return false;
    }

    for (size_t idx = 0; idx < length1; idx++) {
        if (!isApproxEqual(data1[idx], data2[idx], eps)) {
            return false;
        }
    }
    return true;
}

template <class PrecisionT> struct PrecisionToName;

template <> struct PrecisionToName<float> {
    constexpr static auto value = "float";
};
template <> struct PrecisionToName<double> {
    constexpr static auto value = "double";
};

template <typename T> using TestVector = std::vector<T, AlignedAllocator<T>>;

/**
 * @brief Multiplies every value in a dataset by a given complex scalar value.
 *
 * @tparam Data_t Precision of complex data type. Supports float and double
 * data.
 * @param data Data to be scaled.
 * @param scalar Scalar value.
 */
template <class Data_t, class Alloc>
void scaleVector(std::vector<std::complex<Data_t>, Alloc> &data,
                 std::complex<Data_t> scalar) {
    std::transform(
        data.begin(), data.end(), data.begin(),
        [scalar](const std::complex<Data_t> &c) { return c * scalar; });
}

/**
 * @brief Multiplies every value in a dataset by a given complex scalar value.
 *
 * @tparam Data_t Precision of complex data type. Supports float and double
 * data.
 * @param data Data to be scaled.
 * @param scalar Scalar value.
 */
template <class Data_t, class Alloc>
void scaleVector(std::vector<std::complex<Data_t>, Alloc> &data,
                 Data_t scalar) {
    std::transform(
        data.begin(), data.end(), data.begin(),
        [scalar](const std::complex<Data_t> &c) { return c * scalar; });
}

/**
 * @brief create |0>^N
 */
template <typename PrecisionT>
auto createZeroState(size_t num_qubits)
    -> TestVector<std::complex<PrecisionT>> {
    TestVector<std::complex<PrecisionT>> res(
        size_t{1U} << num_qubits, {0.0, 0.0},
        getBestAllocator<std::complex<PrecisionT>>());
    res[0] = std::complex<PrecisionT>{1.0, 0.0};
    return res;
}

/**
 * @brief create |+>^N
 */
template <typename PrecisionT>
auto createPlusState(size_t num_qubits)
    -> TestVector<std::complex<PrecisionT>> {
    TestVector<std::complex<PrecisionT>> res(
        size_t{1U} << num_qubits, {1.0, 0.0},
        getBestAllocator<std::complex<PrecisionT>>());
    for (auto &elem : res) {
        elem /= std::sqrt(1U << num_qubits);
    }
    return res;
}

/**
 * @brief create a random state
 */
template <typename PrecisionT, class RandomEngine>
auto createRandomStateVectorData(RandomEngine &re, size_t num_qubits)
    -> TestVector<std::complex<PrecisionT>> {

    TestVector<std::complex<PrecisionT>> res(
        size_t{1U} << num_qubits, {0.0, 0.0},
        getBestAllocator<std::complex<PrecisionT>>());
    std::uniform_real_distribution<PrecisionT> dist;
    for (size_t idx = 0; idx < (size_t{1U} << num_qubits); idx++) {
        res[idx] = {dist(re), dist(re)};
    }

    scaleVector(res, std::complex<PrecisionT>{1.0, 0.0} /
                         std::sqrt(squaredNorm(res.data(), res.size())));
    return res;
}

/**
 * @brief Create an arbitrary product state in X- or Z-basis.
 *
 * Example: createProductState("+01") will produce |+01> state.
 * Note that the wire index starts from the left.
 */
template <typename PrecisionT>
auto createProductState(std::string_view str)
    -> TestVector<std::complex<PrecisionT>> {
    using Pennylane::Util::INVSQRT2;
    TestVector<std::complex<PrecisionT>> st(
        getBestAllocator<std::complex<PrecisionT>>());
    st.resize(1U << str.length());

    std::vector<PrecisionT> zero{1.0, 0.0};
    std::vector<PrecisionT> one{0.0, 1.0};

    std::vector<PrecisionT> plus{INVSQRT2<PrecisionT>(),
                                 INVSQRT2<PrecisionT>()};
    std::vector<PrecisionT> minus{INVSQRT2<PrecisionT>(),
                                  -INVSQRT2<PrecisionT>()};

    for (size_t k = 0; k < (size_t{1U} << str.length()); k++) {
        PrecisionT elem = 1.0;
        for (size_t n = 0; n < str.length(); n++) {
            char c = str[n];
            const size_t wire = str.length() - 1 - n;
            switch (c) {
            case '0':
                elem *= zero[(k >> wire) & 1U];
                break;
            case '1':
                elem *= one[(k >> wire) & 1U];
                break;
            case '+':
                elem *= plus[(k >> wire) & 1U];
                break;
            case '-':
                elem *= minus[(k >> wire) & 1U];
                break;
            default:
                PL_ABORT("Unknown character in the argument.");
            }
        }
        st[k] = elem;
    }
    return st;
}

/**
 * @brief Create non-trivial statevector data using the provided StateVectorT.
 *
 * @tparam StateVectorT Backend used to generate data
 * @param num_qubits number of qubits
 * @return std::vector<typename StateVectorT::ComplexT>>
 */
template <class StateVectorT>
auto createNonTrivialState(size_t num_qubits = 3)
    -> std::vector<typename StateVectorT::ComplexT> {
    using PrecisionT = typename StateVectorT::PrecisionT;
    using ComplexT = typename StateVectorT::ComplexT;

    size_t data_size = Util::exp2(num_qubits);

    std::vector<ComplexT> arr(data_size, {0, 0});
    arr[0] = {1, 0};
    StateVectorT Measured_StateVector(arr.data(), data_size);

    std::vector<std::string> gates;
    std::vector<std::vector<size_t>> wires;
    std::vector<bool> inv_op(num_qubits * 2, false);
    std::vector<std::vector<PrecisionT>> phase;

    PrecisionT initial_phase = 0.7;
    for (size_t n_qubit = 0; n_qubit < num_qubits; n_qubit++) {
        gates.emplace_back("RX");
        gates.emplace_back("RY");

        wires.push_back({n_qubit});
        wires.push_back({n_qubit});

        phase.push_back({initial_phase});
        phase.push_back({initial_phase});
        initial_phase -= 0.2;
    }
    Measured_StateVector.applyOperations(gates, wires, inv_op, phase);

    return std::vector<ComplexT>(Measured_StateVector.getData(),
                                 Measured_StateVector.getData() +
                                     Measured_StateVector.getLength());
}

/**
 * @brief Fills the empty vectors with the CSR (Compressed Sparse Row) sparse
 * matrix representation for a tri-diagonal + periodic boundary conditions
 * Hamiltonian.
 *
 * @tparam PrecisionT data float point precision.
 * @tparam IndexT integer type used as indices of the sparse matrix.
 * @param row_map the j element encodes the total number of non-zeros above
 * row j.
 * @param entries column indices.
 * @param values  matrix non-zero elements.
 * @param numRows matrix number of rows.
 */
template <class PrecisionT, class IndexT>
void write_CSR_vectors(std::vector<IndexT> &row_map,
                       std::vector<IndexT> &entries,
                       std::vector<std::complex<PrecisionT>> &values,
                       IndexT numRows) {
    const std::complex<PrecisionT> SC_ONE = 1.0;

    row_map.resize(numRows + 1);
    for (IndexT rowIdx = 1; rowIdx < (IndexT)row_map.size(); ++rowIdx) {
        row_map[rowIdx] = row_map[rowIdx - 1] + 3;
    };
    const IndexT numNNZ = row_map[numRows];

    entries.resize(numNNZ);
    values.resize(numNNZ);
    for (IndexT rowIdx = 0; rowIdx < numRows; ++rowIdx) {
        if (rowIdx == 0) {
            entries[0] = rowIdx;
            entries[1] = rowIdx + 1;
            entries[2] = numRows - 1;

            values[0] = SC_ONE;
            values[1] = -SC_ONE;
            values[2] = -SC_ONE;
        } else if (rowIdx == numRows - 1) {
            entries[row_map[rowIdx]] = 0;
            entries[row_map[rowIdx] + 1] = rowIdx - 1;
            entries[row_map[rowIdx] + 2] = rowIdx;

            values[row_map[rowIdx]] = -SC_ONE;
            values[row_map[rowIdx] + 1] = -SC_ONE;
            values[row_map[rowIdx] + 2] = SC_ONE;
        } else {
            entries[row_map[rowIdx]] = rowIdx - 1;
            entries[row_map[rowIdx] + 1] = rowIdx;
            entries[row_map[rowIdx] + 2] = rowIdx + 1;

            values[row_map[rowIdx]] = -SC_ONE;
            values[row_map[rowIdx] + 1] = SC_ONE;
            values[row_map[rowIdx] + 2] = -SC_ONE;
        }
    }
};

/**
 * @brief Compare std::vectors with same elements data type but different
 * allocators.
 *
 * @tparam T Element data type.
 * @tparam AllocA Allocator for the first vector.
 * @tparam AllocB Allocator for the second vector.
 * @param lhs First vector
 * @param rhs Second vector
 * @return true
 * @return false
 */
template <class T, class AllocA, class AllocB>
bool operator==(const std::vector<T, AllocA> &lhs,
                const std::vector<T, AllocB> &rhs) {
    if (lhs.size() != rhs.size()) {
        return false;
    }
    for (size_t idx = 0; idx < lhs.size(); idx++) {
        if (lhs[idx] != rhs[idx]) {
            return false;
        }
    }
    return true;
}
=======

/**
 * @brief Utility function to compare complex statevector data.
 *
 * @tparam Data_t Floating point data-type.
 * @param data1 StateVector data 1.
 * @param data2 StateVector data 2.
 * @return true Data are approximately equal.
 * @return false Data are not approximately equal.
 */
template <class Data_t, class AllocA, class AllocB>
inline bool
isApproxEqual(const std::vector<Data_t, AllocA> &data1,
              const std::vector<Data_t, AllocB> &data2,
              const typename Data_t::value_type eps =
                  std::numeric_limits<typename Data_t::value_type>::epsilon() *
                  100) {
    return data1 == PLApprox<Data_t, AllocB>(data2).epsilon(eps);
}

/**
 * @brief Utility function to compare complex statevector data.
 *
 * @tparam Data_t Floating point data-type.
 * @param data1 StateVector data 1.
 * @param data2 StateVector data 2.
 * @return true Data are approximately equal.
 * @return false Data are not approximately equal.
 */
template <class Data_t>
inline bool
isApproxEqual(const Data_t &data1, const Data_t &data2,
              typename Data_t::value_type eps =
                  std::numeric_limits<typename Data_t::value_type>::epsilon() *
                  100) {
    return !(data1.real() != Approx(data2.real()).epsilon(eps) ||
             data1.imag() != Approx(data2.imag()).epsilon(eps));
}

/**
 * @brief Utility function to compare complex statevector data.
 *
 * @tparam Data_t Floating point data-type.
 * @param data1 StateVector data array pointer 1.
 * @param length1 StateVector data array pointer 1.
 * @param data2 StateVector data array pointer 2.
 * @param length2 StateVector data array pointer 1.
 * @return true Data are approximately equal.
 * @return false Data are not approximately equal.
 */
template <class Data_t>
inline bool
isApproxEqual(const Data_t *data1, const size_t length1, const Data_t *data2,
              const size_t length2,
              typename Data_t::value_type eps =
                  std::numeric_limits<typename Data_t::value_type>::epsilon() *
                  100) {
    if (data1 == data2) {
        return true;
    }

    if (length1 != length2) {
        return false;
    }

    for (size_t idx = 0; idx < length1; idx++) {
        if (!isApproxEqual(data1[idx], data2[idx], eps)) {
            return false;
        }
    }
    return true;
}

template <class PrecisionT> struct PrecisionToName;

template <> struct PrecisionToName<float> {
    constexpr static auto value = "float";
};
template <> struct PrecisionToName<double> {
    constexpr static auto value = "double";
};

template <typename T> using TestVector = std::vector<T, AlignedAllocator<T>>;

/**
 * @brief Multiplies every value in a dataset by a given complex scalar value.
 *
 * @tparam Data_t Precision of complex data type. Supports float and double
 * data.
 * @param data Data to be scaled.
 * @param scalar Scalar value.
 */
template <class Data_t, class Alloc>
void scaleVector(std::vector<std::complex<Data_t>, Alloc> &data,
                 std::complex<Data_t> scalar) {
    std::transform(
        data.begin(), data.end(), data.begin(),
        [scalar](const std::complex<Data_t> &c) { return c * scalar; });
}

/**
 * @brief Multiplies every value in a dataset by a given complex scalar value.
 *
 * @tparam Data_t Precision of complex data type. Supports float and double
 * data.
 * @param data Data to be scaled.
 * @param scalar Scalar value.
 */
template <class Data_t, class Alloc>
void scaleVector(std::vector<std::complex<Data_t>, Alloc> &data,
                 Data_t scalar) {
    std::transform(
        data.begin(), data.end(), data.begin(),
        [scalar](const std::complex<Data_t> &c) { return c * scalar; });
}

/**
 * @brief create |0>^N
 */
template <typename PrecisionT>
auto createZeroState(size_t num_qubits)
    -> TestVector<std::complex<PrecisionT>> {
    TestVector<std::complex<PrecisionT>> res(
        size_t{1U} << num_qubits, {0.0, 0.0},
        getBestAllocator<std::complex<PrecisionT>>());
    res[0] = std::complex<PrecisionT>{1.0, 0.0};
    return res;
}

/**
 * @brief create |+>^N
 */
template <typename PrecisionT>
auto createPlusState(size_t num_qubits)
    -> TestVector<std::complex<PrecisionT>> {
    TestVector<std::complex<PrecisionT>> res(
        size_t{1U} << num_qubits, {1.0, 0.0},
        getBestAllocator<std::complex<PrecisionT>>());
    for (auto &elem : res) {
        elem /= std::sqrt(1U << num_qubits);
    }
    return res;
}

/**
 * @brief create a random state
 */
template <typename PrecisionT, class RandomEngine>
auto createRandomStateVectorData(RandomEngine &re, size_t num_qubits)
    -> TestVector<std::complex<PrecisionT>> {

    TestVector<std::complex<PrecisionT>> res(
        size_t{1U} << num_qubits, {0.0, 0.0},
        getBestAllocator<std::complex<PrecisionT>>());
    std::uniform_real_distribution<PrecisionT> dist;
    for (size_t idx = 0; idx < (size_t{1U} << num_qubits); idx++) {
        res[idx] = {dist(re), dist(re)};
    }

    scaleVector(res, std::complex<PrecisionT>{1.0, 0.0} /
                         std::sqrt(squaredNorm(res.data(), res.size())));
    return res;
}

/**
 * @brief Create an arbitrary product state in X- or Z-basis.
 *
 * Example: createProductState("+01") will produce |+01> state.
 * Note that the wire index starts from the left.
 */
template <typename PrecisionT>
auto createProductState(std::string_view str)
    -> TestVector<std::complex<PrecisionT>> {
    using Pennylane::Util::INVSQRT2;
    TestVector<std::complex<PrecisionT>> st(
        getBestAllocator<std::complex<PrecisionT>>());
    st.resize(1U << str.length());

    std::vector<PrecisionT> zero{1.0, 0.0};
    std::vector<PrecisionT> one{0.0, 1.0};

    std::vector<PrecisionT> plus{INVSQRT2<PrecisionT>(),
                                 INVSQRT2<PrecisionT>()};
    std::vector<PrecisionT> minus{INVSQRT2<PrecisionT>(),
                                  -INVSQRT2<PrecisionT>()};

    for (size_t k = 0; k < (size_t{1U} << str.length()); k++) {
        PrecisionT elem = 1.0;
        for (size_t n = 0; n < str.length(); n++) {
            char c = str[n];
            const size_t wire = str.length() - 1 - n;
            switch (c) {
            case '0':
                elem *= zero[(k >> wire) & 1U];
                break;
            case '1':
                elem *= one[(k >> wire) & 1U];
                break;
            case '+':
                elem *= plus[(k >> wire) & 1U];
                break;
            case '-':
                elem *= minus[(k >> wire) & 1U];
                break;
            default:
                PL_ABORT("Unknown character in the argument.");
            }
        }
        st[k] = elem;
    }
    return st;
}

/**
 * @brief Create non-trivial statevector data using the provided StateVectorT.
 *
 * @tparam StateVectorT Backend used to generate data
 * @param num_qubits number of qubits
 * @return std::vector<typename StateVectorT::ComplexT>>
 */
template <class StateVectorT>
auto createNonTrivialState(size_t num_qubits = 3)
    -> std::vector<typename StateVectorT::ComplexT> {
    using PrecisionT = typename StateVectorT::PrecisionT;
    using ComplexT = typename StateVectorT::ComplexT;

    size_t data_size = Util::exp2(num_qubits);

    std::vector<ComplexT> arr(data_size, {0, 0});
    arr[0] = {1, 0};
    StateVectorT Measured_StateVector(arr.data(), data_size);

    std::vector<std::string> gates;
    std::vector<std::vector<size_t>> wires;
    std::vector<bool> inv_op(num_qubits * 2, false);
    std::vector<std::vector<PrecisionT>> phase;

    PrecisionT initial_phase = 0.7;
    for (size_t n_qubit = 0; n_qubit < num_qubits; n_qubit++) {
        gates.emplace_back("RX");
        gates.emplace_back("RY");

        wires.push_back({n_qubit});
        wires.push_back({n_qubit});

        phase.push_back({initial_phase});
        phase.push_back({initial_phase});
        initial_phase -= 0.2;
    }
    Measured_StateVector.applyOperations(gates, wires, inv_op, phase);

    return std::vector<ComplexT>(Measured_StateVector.getData(),
                                 Measured_StateVector.getData() +
                                     Measured_StateVector.getLength());
}

/**
 * @brief Fills the empty vectors with the CSR (Compressed Sparse Row) sparse
 * matrix representation for a tri-diagonal + periodic boundary conditions
 * Hamiltonian.
 *
 * @tparam PrecisionT data float point precision.
 * @tparam IndexT integer type used as indices of the sparse matrix.
 * @param row_map the j element encodes the total number of non-zeros above
 * row j.
 * @param entries column indices.
 * @param values  matrix non-zero elements.
 * @param numRows matrix number of rows.
 */
template <class PrecisionT, class IndexT>
void write_CSR_vectors(std::vector<IndexT> &row_map,
                       std::vector<IndexT> &entries,
                       std::vector<std::complex<PrecisionT>> &values,
                       IndexT numRows) {
    const std::complex<PrecisionT> SC_ONE = 1.0;

    row_map.resize(numRows + 1);
    for (IndexT rowIdx = 1; rowIdx < (IndexT)row_map.size(); ++rowIdx) {
        row_map[rowIdx] = row_map[rowIdx - 1] + 3;
    };
    const IndexT numNNZ = row_map[numRows];

    entries.resize(numNNZ);
    values.resize(numNNZ);
    for (IndexT rowIdx = 0; rowIdx < numRows; ++rowIdx) {
        if (rowIdx == 0) {
            entries[0] = rowIdx;
            entries[1] = rowIdx + 1;
            entries[2] = numRows - 1;

            values[0] = SC_ONE;
            values[1] = -SC_ONE;
            values[2] = -SC_ONE;
        } else if (rowIdx == numRows - 1) {
            entries[row_map[rowIdx]] = 0;
            entries[row_map[rowIdx] + 1] = rowIdx - 1;
            entries[row_map[rowIdx] + 2] = rowIdx;

            values[row_map[rowIdx]] = -SC_ONE;
            values[row_map[rowIdx] + 1] = -SC_ONE;
            values[row_map[rowIdx] + 2] = SC_ONE;
        } else {
            entries[row_map[rowIdx]] = rowIdx - 1;
            entries[row_map[rowIdx] + 1] = rowIdx;
            entries[row_map[rowIdx] + 2] = rowIdx + 1;

            values[row_map[rowIdx]] = -SC_ONE;
            values[row_map[rowIdx] + 1] = SC_ONE;
            values[row_map[rowIdx] + 2] = -SC_ONE;
        }
    }
};

/**
 * @brief Compare std::vectors with same elements data type but different
 * allocators.
 *
 * @tparam T Element data type.
 * @tparam AllocA Allocator for the first vector.
 * @tparam AllocB Allocator for the second vector.
 * @param lhs First vector
 * @param rhs Second vector
 * @return true
 * @return false
 */
template <class T, class AllocA, class AllocB>
bool operator==(const std::vector<T, AllocA> &lhs,
                const std::vector<T, AllocB> &rhs) {
    if (lhs.size() != rhs.size()) {
        return false;
    }
    for (size_t idx = 0; idx < lhs.size(); idx++) {
        if (lhs[idx] != rhs[idx]) {
            return false;
        }
    }
    return true;
}

/**
 * @brief Define linearly spaced data [start, end]
 *
 * @tparam T Data type.
 * @param start Start position.
 * @param end End position.
 * @param num_points Number of data-points in range.
 * @return std::vector<T>
 */
template <class T>
auto linspace(T start, T end, size_t num_points) -> std::vector<T> {
    std::vector<T> data(num_points);
    T step = (end - start) / (num_points - 1);
    for (size_t i = 0; i < num_points; i++) {
        data[i] = start + (step * i);
    }
    return data;
}

template <typename RandomEngine>
std::vector<int> randomIntVector(RandomEngine &re, size_t size, int min,
                                 int max) {
    std::uniform_int_distribution<int> dist(min, max);
    std::vector<int> res;

    res.reserve(size);
    for (size_t i = 0; i < size; i++) {
        res.emplace_back(dist(re));
    }
    return res;
}
>>>>>>> 234eed0f

#define PL_REQUIRE_THROWS_MATCHES(expr, type, message_match)                   \
    REQUIRE_THROWS_AS(expr, type);                                             \
    REQUIRE_THROWS_WITH(expr, Catch::Matchers::Contains(message_match));
#define PL_CHECK_THROWS_MATCHES(expr, type, message_match)                     \
    CHECK_THROWS_AS(expr, type);                                               \
    CHECK_THROWS_WITH(expr, Catch::Matchers::Contains(message_match));

} // namespace Pennylane::Util<|MERGE_RESOLUTION|>--- conflicted
+++ resolved
@@ -159,7 +159,6 @@
     os << approx.describe();
     return os;
 }
-<<<<<<< HEAD
 
 /**
  * @brief Utility function to compare complex statevector data.
@@ -498,345 +497,6 @@
     }
     return true;
 }
-=======
-
-/**
- * @brief Utility function to compare complex statevector data.
- *
- * @tparam Data_t Floating point data-type.
- * @param data1 StateVector data 1.
- * @param data2 StateVector data 2.
- * @return true Data are approximately equal.
- * @return false Data are not approximately equal.
- */
-template <class Data_t, class AllocA, class AllocB>
-inline bool
-isApproxEqual(const std::vector<Data_t, AllocA> &data1,
-              const std::vector<Data_t, AllocB> &data2,
-              const typename Data_t::value_type eps =
-                  std::numeric_limits<typename Data_t::value_type>::epsilon() *
-                  100) {
-    return data1 == PLApprox<Data_t, AllocB>(data2).epsilon(eps);
-}
-
-/**
- * @brief Utility function to compare complex statevector data.
- *
- * @tparam Data_t Floating point data-type.
- * @param data1 StateVector data 1.
- * @param data2 StateVector data 2.
- * @return true Data are approximately equal.
- * @return false Data are not approximately equal.
- */
-template <class Data_t>
-inline bool
-isApproxEqual(const Data_t &data1, const Data_t &data2,
-              typename Data_t::value_type eps =
-                  std::numeric_limits<typename Data_t::value_type>::epsilon() *
-                  100) {
-    return !(data1.real() != Approx(data2.real()).epsilon(eps) ||
-             data1.imag() != Approx(data2.imag()).epsilon(eps));
-}
-
-/**
- * @brief Utility function to compare complex statevector data.
- *
- * @tparam Data_t Floating point data-type.
- * @param data1 StateVector data array pointer 1.
- * @param length1 StateVector data array pointer 1.
- * @param data2 StateVector data array pointer 2.
- * @param length2 StateVector data array pointer 1.
- * @return true Data are approximately equal.
- * @return false Data are not approximately equal.
- */
-template <class Data_t>
-inline bool
-isApproxEqual(const Data_t *data1, const size_t length1, const Data_t *data2,
-              const size_t length2,
-              typename Data_t::value_type eps =
-                  std::numeric_limits<typename Data_t::value_type>::epsilon() *
-                  100) {
-    if (data1 == data2) {
-        return true;
-    }
-
-    if (length1 != length2) {
-        return false;
-    }
-
-    for (size_t idx = 0; idx < length1; idx++) {
-        if (!isApproxEqual(data1[idx], data2[idx], eps)) {
-            return false;
-        }
-    }
-    return true;
-}
-
-template <class PrecisionT> struct PrecisionToName;
-
-template <> struct PrecisionToName<float> {
-    constexpr static auto value = "float";
-};
-template <> struct PrecisionToName<double> {
-    constexpr static auto value = "double";
-};
-
-template <typename T> using TestVector = std::vector<T, AlignedAllocator<T>>;
-
-/**
- * @brief Multiplies every value in a dataset by a given complex scalar value.
- *
- * @tparam Data_t Precision of complex data type. Supports float and double
- * data.
- * @param data Data to be scaled.
- * @param scalar Scalar value.
- */
-template <class Data_t, class Alloc>
-void scaleVector(std::vector<std::complex<Data_t>, Alloc> &data,
-                 std::complex<Data_t> scalar) {
-    std::transform(
-        data.begin(), data.end(), data.begin(),
-        [scalar](const std::complex<Data_t> &c) { return c * scalar; });
-}
-
-/**
- * @brief Multiplies every value in a dataset by a given complex scalar value.
- *
- * @tparam Data_t Precision of complex data type. Supports float and double
- * data.
- * @param data Data to be scaled.
- * @param scalar Scalar value.
- */
-template <class Data_t, class Alloc>
-void scaleVector(std::vector<std::complex<Data_t>, Alloc> &data,
-                 Data_t scalar) {
-    std::transform(
-        data.begin(), data.end(), data.begin(),
-        [scalar](const std::complex<Data_t> &c) { return c * scalar; });
-}
-
-/**
- * @brief create |0>^N
- */
-template <typename PrecisionT>
-auto createZeroState(size_t num_qubits)
-    -> TestVector<std::complex<PrecisionT>> {
-    TestVector<std::complex<PrecisionT>> res(
-        size_t{1U} << num_qubits, {0.0, 0.0},
-        getBestAllocator<std::complex<PrecisionT>>());
-    res[0] = std::complex<PrecisionT>{1.0, 0.0};
-    return res;
-}
-
-/**
- * @brief create |+>^N
- */
-template <typename PrecisionT>
-auto createPlusState(size_t num_qubits)
-    -> TestVector<std::complex<PrecisionT>> {
-    TestVector<std::complex<PrecisionT>> res(
-        size_t{1U} << num_qubits, {1.0, 0.0},
-        getBestAllocator<std::complex<PrecisionT>>());
-    for (auto &elem : res) {
-        elem /= std::sqrt(1U << num_qubits);
-    }
-    return res;
-}
-
-/**
- * @brief create a random state
- */
-template <typename PrecisionT, class RandomEngine>
-auto createRandomStateVectorData(RandomEngine &re, size_t num_qubits)
-    -> TestVector<std::complex<PrecisionT>> {
-
-    TestVector<std::complex<PrecisionT>> res(
-        size_t{1U} << num_qubits, {0.0, 0.0},
-        getBestAllocator<std::complex<PrecisionT>>());
-    std::uniform_real_distribution<PrecisionT> dist;
-    for (size_t idx = 0; idx < (size_t{1U} << num_qubits); idx++) {
-        res[idx] = {dist(re), dist(re)};
-    }
-
-    scaleVector(res, std::complex<PrecisionT>{1.0, 0.0} /
-                         std::sqrt(squaredNorm(res.data(), res.size())));
-    return res;
-}
-
-/**
- * @brief Create an arbitrary product state in X- or Z-basis.
- *
- * Example: createProductState("+01") will produce |+01> state.
- * Note that the wire index starts from the left.
- */
-template <typename PrecisionT>
-auto createProductState(std::string_view str)
-    -> TestVector<std::complex<PrecisionT>> {
-    using Pennylane::Util::INVSQRT2;
-    TestVector<std::complex<PrecisionT>> st(
-        getBestAllocator<std::complex<PrecisionT>>());
-    st.resize(1U << str.length());
-
-    std::vector<PrecisionT> zero{1.0, 0.0};
-    std::vector<PrecisionT> one{0.0, 1.0};
-
-    std::vector<PrecisionT> plus{INVSQRT2<PrecisionT>(),
-                                 INVSQRT2<PrecisionT>()};
-    std::vector<PrecisionT> minus{INVSQRT2<PrecisionT>(),
-                                  -INVSQRT2<PrecisionT>()};
-
-    for (size_t k = 0; k < (size_t{1U} << str.length()); k++) {
-        PrecisionT elem = 1.0;
-        for (size_t n = 0; n < str.length(); n++) {
-            char c = str[n];
-            const size_t wire = str.length() - 1 - n;
-            switch (c) {
-            case '0':
-                elem *= zero[(k >> wire) & 1U];
-                break;
-            case '1':
-                elem *= one[(k >> wire) & 1U];
-                break;
-            case '+':
-                elem *= plus[(k >> wire) & 1U];
-                break;
-            case '-':
-                elem *= minus[(k >> wire) & 1U];
-                break;
-            default:
-                PL_ABORT("Unknown character in the argument.");
-            }
-        }
-        st[k] = elem;
-    }
-    return st;
-}
-
-/**
- * @brief Create non-trivial statevector data using the provided StateVectorT.
- *
- * @tparam StateVectorT Backend used to generate data
- * @param num_qubits number of qubits
- * @return std::vector<typename StateVectorT::ComplexT>>
- */
-template <class StateVectorT>
-auto createNonTrivialState(size_t num_qubits = 3)
-    -> std::vector<typename StateVectorT::ComplexT> {
-    using PrecisionT = typename StateVectorT::PrecisionT;
-    using ComplexT = typename StateVectorT::ComplexT;
-
-    size_t data_size = Util::exp2(num_qubits);
-
-    std::vector<ComplexT> arr(data_size, {0, 0});
-    arr[0] = {1, 0};
-    StateVectorT Measured_StateVector(arr.data(), data_size);
-
-    std::vector<std::string> gates;
-    std::vector<std::vector<size_t>> wires;
-    std::vector<bool> inv_op(num_qubits * 2, false);
-    std::vector<std::vector<PrecisionT>> phase;
-
-    PrecisionT initial_phase = 0.7;
-    for (size_t n_qubit = 0; n_qubit < num_qubits; n_qubit++) {
-        gates.emplace_back("RX");
-        gates.emplace_back("RY");
-
-        wires.push_back({n_qubit});
-        wires.push_back({n_qubit});
-
-        phase.push_back({initial_phase});
-        phase.push_back({initial_phase});
-        initial_phase -= 0.2;
-    }
-    Measured_StateVector.applyOperations(gates, wires, inv_op, phase);
-
-    return std::vector<ComplexT>(Measured_StateVector.getData(),
-                                 Measured_StateVector.getData() +
-                                     Measured_StateVector.getLength());
-}
-
-/**
- * @brief Fills the empty vectors with the CSR (Compressed Sparse Row) sparse
- * matrix representation for a tri-diagonal + periodic boundary conditions
- * Hamiltonian.
- *
- * @tparam PrecisionT data float point precision.
- * @tparam IndexT integer type used as indices of the sparse matrix.
- * @param row_map the j element encodes the total number of non-zeros above
- * row j.
- * @param entries column indices.
- * @param values  matrix non-zero elements.
- * @param numRows matrix number of rows.
- */
-template <class PrecisionT, class IndexT>
-void write_CSR_vectors(std::vector<IndexT> &row_map,
-                       std::vector<IndexT> &entries,
-                       std::vector<std::complex<PrecisionT>> &values,
-                       IndexT numRows) {
-    const std::complex<PrecisionT> SC_ONE = 1.0;
-
-    row_map.resize(numRows + 1);
-    for (IndexT rowIdx = 1; rowIdx < (IndexT)row_map.size(); ++rowIdx) {
-        row_map[rowIdx] = row_map[rowIdx - 1] + 3;
-    };
-    const IndexT numNNZ = row_map[numRows];
-
-    entries.resize(numNNZ);
-    values.resize(numNNZ);
-    for (IndexT rowIdx = 0; rowIdx < numRows; ++rowIdx) {
-        if (rowIdx == 0) {
-            entries[0] = rowIdx;
-            entries[1] = rowIdx + 1;
-            entries[2] = numRows - 1;
-
-            values[0] = SC_ONE;
-            values[1] = -SC_ONE;
-            values[2] = -SC_ONE;
-        } else if (rowIdx == numRows - 1) {
-            entries[row_map[rowIdx]] = 0;
-            entries[row_map[rowIdx] + 1] = rowIdx - 1;
-            entries[row_map[rowIdx] + 2] = rowIdx;
-
-            values[row_map[rowIdx]] = -SC_ONE;
-            values[row_map[rowIdx] + 1] = -SC_ONE;
-            values[row_map[rowIdx] + 2] = SC_ONE;
-        } else {
-            entries[row_map[rowIdx]] = rowIdx - 1;
-            entries[row_map[rowIdx] + 1] = rowIdx;
-            entries[row_map[rowIdx] + 2] = rowIdx + 1;
-
-            values[row_map[rowIdx]] = -SC_ONE;
-            values[row_map[rowIdx] + 1] = SC_ONE;
-            values[row_map[rowIdx] + 2] = -SC_ONE;
-        }
-    }
-};
-
-/**
- * @brief Compare std::vectors with same elements data type but different
- * allocators.
- *
- * @tparam T Element data type.
- * @tparam AllocA Allocator for the first vector.
- * @tparam AllocB Allocator for the second vector.
- * @param lhs First vector
- * @param rhs Second vector
- * @return true
- * @return false
- */
-template <class T, class AllocA, class AllocB>
-bool operator==(const std::vector<T, AllocA> &lhs,
-                const std::vector<T, AllocB> &rhs) {
-    if (lhs.size() != rhs.size()) {
-        return false;
-    }
-    for (size_t idx = 0; idx < lhs.size(); idx++) {
-        if (lhs[idx] != rhs[idx]) {
-            return false;
-        }
-    }
-    return true;
-}
 
 /**
  * @brief Define linearly spaced data [start, end]
@@ -869,7 +529,6 @@
     }
     return res;
 }
->>>>>>> 234eed0f
 
 #define PL_REQUIRE_THROWS_MATCHES(expr, type, message_match)                   \
     REQUIRE_THROWS_AS(expr, type);                                             \
