--- conflicted
+++ resolved
@@ -8,10 +8,7 @@
 target_link_libraries(lightning_algorithms INTERFACE    lightning_compile_options
                                                         lightning_external_libs
                                                         lightning_utils
-<<<<<<< HEAD
-=======
                                                         lightning_observables
->>>>>>> 234eed0f
                                                         )
 
 if (BUILD_TESTS)
