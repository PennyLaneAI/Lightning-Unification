PYTHON3 := $(shell which python3 2>/dev/null)

PYTHON := python3
TESTRUNNER := -m pytest tests --tb=short

ifdef verbose
    VERBOSE := --verbose
else
    VERBOSE :=
endif

ifdef check
    CHECK := --check
else
    CHECK :=
endif

.PHONY: help
help:
	@echo "Please use \`make <target>' where <target> is one of"
	@echo "  docs                   to generate documents"
	@echo "  clean                  to delete all temporary, cache, and build files"
	@echo "  clean-docs             to delete all built documentation"
	@echo "  test                   to run the test suite"
	@echo "  test-cpp [backend=?]   to run the C++ test suite (requires CMake)"
	@echo "                         Default: lightning_qubit"
	@echo "  test-cpp [verbose=1]   to run the C++ test suite (requires CMake)"
	@echo "                         use with 'verbose=1' for building with verbose flag"
	@echo "  test-cpp [target=?]    to run a specific  C++ test target (requires CMake)."
	@echo "  test-python            to run the Python test suite"
	@echo "  format [check=1]       to apply C++ and Python formatter;"
	@echo "                         use with 'check=1' to check instead of modify (requires black and clang-format)"
	@echo "  format [version=?]     to apply C++ and Python formatter;"
	@echo "                         use with 'version={version}' to check or modify with clang-format-{version} instead of clang-format"
	@echo "  check-tidy [backend=?] to build PennyLane-Lightning with ENABLE_CLANG_TIDY=ON (requires clang-tidy & CMake)"
	@echo "                         Default: lightning_qubit"
	@echo "  check-tidy [verbose=1] to build PennyLane-Lightning with ENABLE_CLANG_TIDY=ON (requires clang-tidy & CMake)"
	@echo "                         use with 'verbose=1' for building with verbose flag"
	@echo "  check-tidy [target=?]  to build a specific PennyLane-Lightning target with ENABLE_CLANG_TIDY=ON (requires clang-tidy & CMake)"

.PHONY : clean
clean:
	find . -type d -name '__pycache__' -exec rm -r {} \+
<<<<<<< HEAD
  rm -rf build Build BuildTests BuildTidy BuildGBench
	rm -rf pennylane_lightning/pennylane_lightning_ops*
=======
	rm -rf build Build BuildTests BuildTidy BuildGBench
	rm -rf pennylane_lightning/lightning_qubit_ops*
>>>>>>> 234eed0f

test-builtin:
	$(PYTHON) -I $(TESTRUNNER)

test-suite:
	pl-device-test --device lightning.qubit --skip-ops --shots=20000
	pl-device-test --device lightning.qubit --shots=None --skip-ops

test-python: test-builtin test-suite

build:
	rm -rf ./Build
	cmake -BBuild -DENABLE_BLAS=ON -DENABLE_KOKKOS=ON -DENABLE_WARNINGS=ON -DPL_BACKEND=$(if $(backend:-=),$(backend),lightning_qubit)
	cmake --build ./Build $(VERBOSE)

test-cpp:
	rm -rf ./BuildTests
<<<<<<< HEAD
	cmake -BBuildTests -DBUILD_TESTS=ON -DENABLE_KOKKOS=ON -DENABLE_OPENMP=ON -DENABLE_WARNINGS=ON -DPL_BACKEND=$(if $(backend:-=),$(backend),lightning_qubit)

=======
	cmake -BBuildTests -DBUILD_TESTS=ON -DENABLE_KOKKOS=ON -DENABLE_WARNINGS=ON -DPL_BACKEND=$(if $(backend:-=),$(backend),lightning_qubit)
>>>>>>> 234eed0f
ifdef target
	cmake --build ./BuildTests $(VERBOSE) --target $(target)
	./BuildTests/$(target)
else
	cmake --build ./BuildTests $(VERBOSE)
	cmake --build ./BuildTests $(VERBOSE) --target test
endif

test-cpp-blas:
	rm -rf ./BuildTests
	cmake -BBuildTests -DBUILD_TESTS=ON -DENABLE_BLAS=ON -DENABLE_WARNINGS=ON -DPL_BACKEND=$(if $(backend:-=),$(backend),lightning_qubit)
	cmake --build ./BuildTests $(VERBOSE)
	cmake --build ./BuildTests $(VERBOSE) --target test

.PHONY: format format-cpp
format: format-cpp format-python

format-cpp:
	./bin/format $(CHECK) --cfversion $(if $(version:-=),$(version),0) ./pennylane_lightning

format-python:
	black -l 100 ./pennylane_lightning/ ./tests $(CHECK)

.PHONY: check-tidy
check-tidy:
	rm -rf ./BuildTidy
	cmake -BBuildTidy -DENABLE_CLANG_TIDY=ON -DBUILD_TESTS=ON -DENABLE_WARNINGS=ON -DPL_BACKEND=$(if $(backend:-=),$(backend),lightning_qubit)
ifdef target
	cmake --build ./BuildTidy $(VERBOSE) --target $(target)
else
	cmake --build ./BuildTidy $(VERBOSE)
endif<|MERGE_RESOLUTION|>--- conflicted
+++ resolved
@@ -41,13 +41,8 @@
 .PHONY : clean
 clean:
 	find . -type d -name '__pycache__' -exec rm -r {} \+
-<<<<<<< HEAD
-  rm -rf build Build BuildTests BuildTidy BuildGBench
+	rm -rf build Build BuildTests BuildTidy BuildGBench
 	rm -rf pennylane_lightning/pennylane_lightning_ops*
-=======
-	rm -rf build Build BuildTests BuildTidy BuildGBench
-	rm -rf pennylane_lightning/lightning_qubit_ops*
->>>>>>> 234eed0f
 
 test-builtin:
 	$(PYTHON) -I $(TESTRUNNER)
@@ -65,12 +60,7 @@
 
 test-cpp:
 	rm -rf ./BuildTests
-<<<<<<< HEAD
 	cmake -BBuildTests -DBUILD_TESTS=ON -DENABLE_KOKKOS=ON -DENABLE_OPENMP=ON -DENABLE_WARNINGS=ON -DPL_BACKEND=$(if $(backend:-=),$(backend),lightning_qubit)
-
-=======
-	cmake -BBuildTests -DBUILD_TESTS=ON -DENABLE_KOKKOS=ON -DENABLE_WARNINGS=ON -DPL_BACKEND=$(if $(backend:-=),$(backend),lightning_qubit)
->>>>>>> 234eed0f
 ifdef target
 	cmake --build ./BuildTests $(VERBOSE) --target $(target)
 	./BuildTests/$(target)
