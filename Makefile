PYTHON3 := $(shell which python3 2>/dev/null)

PYTHON := python3
TESTRUNNER := -m pytest tests --tb=short

ifdef verbose
    VERBOSE := --verbose
else
    VERBOSE :=
endif

ifdef check
    CHECK := --check
else
    CHECK :=
endif

.PHONY: help
help:
	@echo "Please use \`make <target>' where <target> is one of"
	@echo "  docs                   to generate documents"
	@echo "  clean                  to delete all temporary, cache, and build files"
	@echo "  clean-docs             to delete all built documentation"
	@echo "  test                   to run the test suite"
	@echo "  test-cpp [backend=?]   to run the C++ test suite (requires CMake)"
	@echo "                         Default: lightning_qubit"
	@echo "  test-cpp [verbose=1]   to run the C++ test suite (requires CMake)"
	@echo "                         use with 'verbose=1' for building with verbose flag"
	@echo "  test-cpp [target=?]    to run a specific  C++ test target (requires CMake)."
	@echo "  test-python            to run the Python test suite"
	@echo "  format [check=1]       to apply C++ and Python formatter;"
	@echo "                         use with 'check=1' to check instead of modify (requires black and clang-format)"
	@echo "  format [version=?]     to apply C++ and Python formatter;"
	@echo "                         use with 'version={version}' to check or modify with clang-format-{version} instead of clang-format"
	@echo "  check-tidy [backend=?] to build PennyLane-Lightning with ENABLE_CLANG_TIDY=ON (requires clang-tidy & CMake)"
	@echo "                         Default: lightning_qubit"
	@echo "  check-tidy [verbose=1] to build PennyLane-Lightning with ENABLE_CLANG_TIDY=ON (requires clang-tidy & CMake)"
	@echo "                         use with 'verbose=1' for building with verbose flag"
	@echo "  check-tidy [target=?]  to build a specific PennyLane-Lightning target with ENABLE_CLANG_TIDY=ON (requires clang-tidy & CMake)"

.PHONY : clean
clean:
	find . -type d -name '__pycache__' -exec rm -r {} \+
<<<<<<< HEAD
	rm -rf build
	rm -rf Build BuildTests BuildTidy BuildGBench
	rm -rf pennylane_lightning/pennylane_lightning_ops*
=======
	rm -rf build Build BuildTests BuildTidy BuildGBench
	rm -rf pennylane_lightning/lightning_qubit_ops*
>>>>>>> cad26d06

test-builtin:
	$(PYTHON) -I $(TESTRUNNER)

test-suite:
	pl-device-test --device lightning.qubit --skip-ops --shots=20000
	pl-device-test --device lightning.qubit --shots=None --skip-ops

test-python: test-builtin test-suite

build:
	rm -rf ./Build
	cmake -BBuild -DENABLE_BLAS=ON -DENABLE_KOKKOS=ON -DENABLE_WARNINGS=ON -DPL_BACKEND=$(if $(backend:-=),$(backend),lightning_qubit)
	cmake --build ./Build $(VERBOSE)

test-cpp:
	rm -rf ./BuildTests
	cmake -BBuildTests -DBUILD_TESTS=ON -DENABLE_KOKKOS=ON -DENABLE_OPENMP=ON -DENABLE_WARNINGS=ON -DPL_BACKEND=$(if $(backend:-=),$(backend),lightning_qubit)
ifdef target
	cmake --build ./BuildTests $(VERBOSE) --target $(target)
	./BuildTests/$(target)
else
	cmake --build ./BuildTests $(VERBOSE)
	cmake --build ./BuildTests $(VERBOSE) --target test
endif

test-cpp-blas:
	rm -rf ./BuildTests
	cmake -BBuildTests -DBUILD_TESTS=ON -DENABLE_BLAS=ON -DENABLE_WARNINGS=ON -DPL_BACKEND=$(if $(backend:-=),$(backend),lightning_qubit)
	cmake --build ./BuildTests $(VERBOSE)
	cmake --build ./BuildTests $(VERBOSE) --target test

.PHONY: format format-cpp
format: format-cpp format-python

format-cpp:
	./bin/format $(CHECK) --cfversion $(if $(version:-=),$(version),0) ./pennylane_lightning

format-python:
	black -l 100 ./pennylane_lightning/ ./tests $(CHECK)

.PHONY: check-tidy
check-tidy:
	rm -rf ./BuildTidy
	cmake -BBuildTidy -DENABLE_CLANG_TIDY=ON -DBUILD_TESTS=ON -DENABLE_WARNINGS=ON -DPL_BACKEND=$(if $(backend:-=),$(backend),lightning_qubit)
ifdef target
	cmake --build ./BuildTidy $(VERBOSE) --target $(target)
else
	cmake --build ./BuildTidy $(VERBOSE)
endif<|MERGE_RESOLUTION|>--- conflicted
+++ resolved
@@ -41,14 +41,8 @@
 .PHONY : clean
 clean:
 	find . -type d -name '__pycache__' -exec rm -r {} \+
-<<<<<<< HEAD
-	rm -rf build
-	rm -rf Build BuildTests BuildTidy BuildGBench
+  rm -rf build Build BuildTests BuildTidy BuildGBench
 	rm -rf pennylane_lightning/pennylane_lightning_ops*
-=======
-	rm -rf build Build BuildTests BuildTidy BuildGBench
-	rm -rf pennylane_lightning/lightning_qubit_ops*
->>>>>>> cad26d06
 
 test-builtin:
 	$(PYTHON) -I $(TESTRUNNER)
